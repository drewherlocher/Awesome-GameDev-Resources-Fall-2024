--- conflicted
+++ resolved
@@ -188,20 +188,12 @@
 1.000 0.000 0.000 0.000 1.000 0.000 0.000 2
 0.000 0.500 0.000 0.000
 0.000 -0.500 0.000 0.000
-<<<<<<< HEAD
-0.010
-=======
 0.125
->>>>>>> 3371c146
 ```
 
 ## Output
 
-<<<<<<< HEAD
-The expected output is the position and velocity for each agent after the simulation step using the time frame. After printing each simulation step, the program should wait for the next time frame and then simulate the next step. All values should have exactly 3 decimal places and should be rounded to the nearest (this is the standard rounding behavior in many languages).
-=======
 The expected output is the position and velocity for each agent after the simulation step using the time frame. After printing each simulation step, the program should wait for the next time frame and then simulate the next step. All values should have exactly 3 decimal places and should be rounded to the nearest.
->>>>>>> 3371c146
 
 ```text
 0.000 0.484 0.000 -0.125
